[package]
name = "samrs"
version = "0.1.0"
edition = "2021"

[dependencies]
# base
ahash = "0.8.11"
derive_more = "0.99.17"
paste = "1.0.15"
downcast-rs = "1.2.1"
log = "0.4.21"

# numerical 
faer = { version = "0.19.0", default-features = false, features = ["perf-warn", "std"] }
faer-ext = { version = "0.2.0", features = ["nalgebra"] }
nalgebra = { version = "0.32.5" }
num-dual = "0.9.1"
matrixcompare-core = { version = "0.1", optional = true }

# serialization
serde = {version = "1.0.203", optional = true }
<<<<<<< HEAD
typetag = {version = "0.2.16", optional = true }
serde_json = { version = "1.0.120", optional = true, features=["float_roundtrip"]}
=======
log = "0.4.21"
rerun = { version = "0.16.1", optional = true}

[[example]]
name = "g2o-rerun"
required-features = ["rerun"]
>>>>>>> 5e0621c3


[features]
f32 = []
left = []
fake_exp = []
compare = ["dep:matrixcompare-core", "nalgebra/compare", "faer/matrixcompare"]
serde = ["dep:serde", "dep:typetag", "dep:serde_json", "nalgebra/serde-serialize", "faer/serde", "ahash/serde"]
multithread = ["faer/rayon"]
rerun = ["dep:rerun"]

[dev-dependencies]
matrixcompare = "0.3.0"
plotters = "0.3.6"
pretty_env_logger = "0.4"
<<<<<<< HEAD

[[example]]
name = "serde"
required-features=["serde"]
=======
nalgebra = { version = "0.32.5", features = ["compare"] }
>>>>>>> 5e0621c3
<|MERGE_RESOLUTION|>--- conflicted
+++ resolved
@@ -10,6 +10,7 @@
 paste = "1.0.15"
 downcast-rs = "1.2.1"
 log = "0.4.21"
+log = "0.4.21"
 
 # numerical 
 faer = { version = "0.19.0", default-features = false, features = ["perf-warn", "std"] }
@@ -20,37 +21,32 @@
 
 # serialization
 serde = {version = "1.0.203", optional = true }
-<<<<<<< HEAD
 typetag = {version = "0.2.16", optional = true }
-serde_json = { version = "1.0.120", optional = true, features=["float_roundtrip"]}
-=======
-log = "0.4.21"
+
+# rerun support
 rerun = { version = "0.16.1", optional = true}
-
-[[example]]
-name = "g2o-rerun"
-required-features = ["rerun"]
->>>>>>> 5e0621c3
-
 
 [features]
 f32 = []
 left = []
 fake_exp = []
 compare = ["dep:matrixcompare-core", "nalgebra/compare", "faer/matrixcompare"]
-serde = ["dep:serde", "dep:typetag", "dep:serde_json", "nalgebra/serde-serialize", "faer/serde", "ahash/serde"]
+serde = ["dep:serde", "dep:typetag", "nalgebra/serde-serialize", "faer/serde", "ahash/serde"]
 multithread = ["faer/rayon"]
 rerun = ["dep:rerun"]
 
 [dev-dependencies]
 matrixcompare = "0.3.0"
-plotters = "0.3.6"
 pretty_env_logger = "0.4"
-<<<<<<< HEAD
+nalgebra = { version = "0.32.5", features = ["compare"] }
+
+[[example]]
+name = "g2o"
+
+[[example]]
+name = "g2o-rerun"
+required-features = ["rerun"]
 
 [[example]]
 name = "serde"
-required-features=["serde"]
-=======
-nalgebra = { version = "0.32.5", features = ["compare"] }
->>>>>>> 5e0621c3
+required-features=["serde"]
use std::{
    fmt::{Debug, Display},
    ops::Index,
};

use crate::{
    dtype,
    impl_safe_variable,
    linalg::{
        AllocatorBuffer,
        Const,
        DefaultAllocator,
        DimName,
        DualAllocator,
        DualVector,
        Numeric,
        Vector,
        VectorDim,
        VectorViewX,
        VectorX,
    },
    variables::Variable,
};

<<<<<<< HEAD
impl_safe_variable!(
    Vector<1>,
    Vector<2>,
    Vector<3>,
    Vector<4>,
    Vector<5>,
    Vector<6>,
);

// ------------------------- Our needs ------------------------- //
impl<const N: usize, D: Numeric> Variable<D> for Vector<N, D> {
=======
// We create a newtype specifically for vectors we're estimating over due to,
// 1 - So we can manually implement Debug/Display
// 2 - Overcome identity issues with the underlying Vector type
// 3 - Impl Into<Rerun types>
#[derive(Clone)]
pub struct VectorVar<const N: usize, D: Numeric>(Vector<N, D>);

impl<const N: usize, D: Numeric> Variable<D> for VectorVar<N, D> {
>>>>>>> 5e0621c3
    type Dim = Const<N>;
    type Alias<DD: Numeric> = VectorVar<N, DD>;

    fn identity() -> Self {
        VectorVar(Vector::zeros())
    }

    fn inverse(&self) -> Self {
        VectorVar(-self.0)
    }

    fn compose(&self, other: &Self) -> Self {
        VectorVar(self.0 + other.0)
    }

    fn exp(delta: VectorViewX<D>) -> Self {
        VectorVar(Vector::from_iterator(delta.iter().cloned()))
    }

    fn log(&self) -> VectorX<D> {
        VectorX::from_iterator(Self::DIM, self.0.iter().cloned())
    }

    fn dual_convert<DD: Numeric>(other: &Self::Alias<dtype>) -> Self::Alias<DD> {
        VectorVar(other.0.map(|x| x.into()))
    }

    // Mostly unncessary, but avoids having to convert VectorX to static vector
    fn dual_setup<NN: DimName>(idx: usize) -> Self::Alias<DualVector<NN>>
    where
        AllocatorBuffer<NN>: Sync + Send,
        DefaultAllocator: DualAllocator<NN>,
        DualVector<NN>: Copy,
    {
        let n = VectorDim::<NN>::zeros().shape_generic().0;
        let mut tv = Vector::<N, DualVector<NN>>::zeros();
        for (i, tvi) in tv.iter_mut().enumerate() {
            tvi.eps = num_dual::Derivative::derivative_generic(n, Const::<1>, idx + i);
        }
        VectorVar(tv)
    }
}

// TODO: New methods for each size
macro_rules! impl_vector_new {
    ($($num:literal, [$($args:ident),*]);* $(;)?) => {$(
        impl<D: Numeric> VectorVar<$num, D> {
            pub fn new($($args: D),*) -> Self {
                VectorVar(Vector::<$num, D>::new($($args),*))
            }
        }
    )*};
}

impl_vector_new!(
    1, [x];
    2, [x, y];
    3, [x, y, z];
    4, [x, y, z, w];
    5, [x, y, z, w, a];
    6, [x, y, z, w, a, b];
);

impl<const N: usize, D: Numeric> From<Vector<N, D>> for VectorVar<N, D> {
    fn from(v: Vector<N, D>) -> Self {
        VectorVar(v)
    }
}

impl<const N: usize, D: Numeric> From<VectorVar<N, D>> for Vector<N, D> {
    fn from(v: VectorVar<N, D>) -> Self {
        v.0
    }
}

impl<const N: usize, D: Numeric> Display for VectorVar<N, D> {
    fn fmt(&self, f: &mut std::fmt::Formatter<'_>) -> std::fmt::Result {
        write!(f, "Vector{}(", N)?;
        for (i, x) in self.0.iter().enumerate() {
            if i > 0 {
                write!(f, ", ")?;
            }
            write!(f, "{:.3}", x)?;
        }
        write!(f, ")")
    }
}

impl<const N: usize, D: Numeric> Debug for VectorVar<N, D> {
    fn fmt(&self, f: &mut std::fmt::Formatter<'_>) -> std::fmt::Result {
        Display::fmt(self, f)
    }
}

impl<const N: usize, D: Numeric> Index<usize> for VectorVar<N, D> {
    type Output = D;

    fn index(&self, index: usize) -> &Self::Output {
        &self.0[index]
    }
}

pub type VectorVar1<D = dtype> = VectorVar<1, D>;
pub type VectorVar2<D = dtype> = VectorVar<2, D>;
pub type VectorVar3<D = dtype> = VectorVar<3, D>;
pub type VectorVar4<D = dtype> = VectorVar<4, D>;
pub type VectorVar5<D = dtype> = VectorVar<5, D>;
pub type VectorVar6<D = dtype> = VectorVar<6, D>;

#[cfg(test)]
mod tests {
    use super::*;
    use crate::test_variable;

    // Be lazy and only test Vector6 - others should work the same
    test_variable!(VectorVar6);
}<|MERGE_RESOLUTION|>--- conflicted
+++ resolved
@@ -22,19 +22,16 @@
     variables::Variable,
 };
 
-<<<<<<< HEAD
 impl_safe_variable!(
-    Vector<1>,
-    Vector<2>,
-    Vector<3>,
-    Vector<4>,
-    Vector<5>,
-    Vector<6>,
+    VectorVar<1>,
+    VectorVar<2>,
+    VectorVar<3>,
+    VectorVar<4>,
+    VectorVar<5>,
+    VectorVar<6>,
 );
 
 // ------------------------- Our needs ------------------------- //
-impl<const N: usize, D: Numeric> Variable<D> for Vector<N, D> {
-=======
 // We create a newtype specifically for vectors we're estimating over due to,
 // 1 - So we can manually implement Debug/Display
 // 2 - Overcome identity issues with the underlying Vector type
@@ -43,7 +40,6 @@
 pub struct VectorVar<const N: usize, D: Numeric>(Vector<N, D>);
 
 impl<const N: usize, D: Numeric> Variable<D> for VectorVar<N, D> {
->>>>>>> 5e0621c3
     type Dim = Const<N>;
     type Alias<DD: Numeric> = VectorVar<N, DD>;
 

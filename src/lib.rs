--- conflicted
+++ resolved
@@ -90,24 +90,11 @@
 #[allow(non_camel_case_types)]
 pub type dtype = f32;
 
-<<<<<<< HEAD
-pub use factrs_proc::fac;
-
-=======
->>>>>>> 70459b25
 // Hack to be able to use our proc macro inside and out of our crate
 // https://users.rust-lang.org/t/how-to-express-crate-path-in-procedural-macros/91274/10
 #[doc(hidden)]
 extern crate self as factrs;
-<<<<<<< HEAD
-=======
-pub use factrs_proc::mark;
-
-// #[doc(hidden)]
-// pub mod __private {
-//     pub extern crate typetag;
-// }
->>>>>>> 70459b25
+pub use factrs_proc::{fac, mark};
 
 pub mod containers;
 pub mod linalg;
